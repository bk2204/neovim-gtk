use std::cell::{Ref, RefCell, RefMut};
use std::convert::TryFrom;
use std::path::Path;
use std::rc::Rc;
use std::sync::Arc;
use std::{env, thread};

use gdk;
use gio::prelude::*;
use gio::{Menu, MenuItem, SimpleAction};
use glib::variant::FromVariant;
use gtk::{
    self,
    prelude::*,
    AboutDialog, ApplicationWindow, Button, HeaderBar, Orientation, Paned,
};

use toml;

use crate::file_browser::FileBrowserWidget;
use crate::highlight::BackgroundState;
use crate::misc;
use crate::nvim::*;
use crate::plug_manager;
use crate::project::Projects;
use crate::settings::{Settings, SettingsLoader};
use crate::shell::{self, Shell, ShellOptions, HeaderBarButtons, StartMode};
use crate::shell_dlg;
use crate::subscriptions::{SubscriptionHandle, SubscriptionKey};

macro_rules! clone {
    (@param _) => ( _ );
    (@param $x:ident) => ( $x );
    ($($n:ident),+ => move || $body:expr) => (
        {
            $( let $n = $n.clone(); )+
                move || $body
        }
    );
    ($($n:ident),+ => move |$($p:tt),+| $body:expr) => (
        {
            $( let $n = $n.clone(); )+
                move |$(clone!(@param $p),)+| $body
        }
    );
}

const DEFAULT_WIDTH: i32 = 800;
const DEFAULT_HEIGHT: i32 = 600;
const DEFAULT_SIDEBAR_WIDTH: i32 = 200;

pub struct Ui {
    open_paths: Box<[String]>,
    initialized: bool,
    comps: Arc<UiMutex<Components>>,
    settings: Rc<RefCell<Settings>>,
    shell: Rc<RefCell<Shell>>,
    projects: Arc<UiMutex<Projects>>,
    plug_manager: Arc<UiMutex<plug_manager::Manager>>,
    file_browser: Arc<UiMutex<FileBrowserWidget>>,
}

pub struct Components {
    window: Option<ApplicationWindow>,
    window_state: WindowState,
    open_btn: Button,
}

impl Components {
    fn new() -> Components {
        let open_btn = Button::new();
        let open_btn_box = gtk::Box::new(gtk::Orientation::Horizontal, 3);
        open_btn_box.pack_start(&gtk::Label::new(Some("Open")), false, false, 3);
        open_btn_box.pack_start(
            &gtk::Image::from_icon_name(Some("pan-down-symbolic"), gtk::IconSize::Menu),
            false,
            false,
            3,
        );
        open_btn.add(&open_btn_box);
        open_btn.set_can_focus(false);
        open_btn.set_sensitive(false);
        Components {
            open_btn,
            window: None,
            window_state: WindowState::load(),
        }
    }

    pub fn close_window(&self) {
        self.window.as_ref().unwrap().close();
    }

    pub fn window(&self) -> &ApplicationWindow {
        self.window.as_ref().unwrap()
    }
}

impl Ui {
    pub fn new(options: ShellOptions, open_paths: Box<[String]>) -> Ui {
        let plug_manager = plug_manager::Manager::new();

        let plug_manager = Arc::new(UiMutex::new(plug_manager));
        let comps = Arc::new(UiMutex::new(Components::new()));
        let settings = Rc::new(RefCell::new(Settings::new()));
        let shell = Rc::new(RefCell::new(Shell::new(settings.clone(), options)));
        let file_browser = Arc::new(UiMutex::new(FileBrowserWidget::new(&shell.borrow().state)));
        settings.borrow_mut().set_shell(Rc::downgrade(&shell));

        let projects = Projects::new(&comps.borrow().open_btn, shell.clone());

        Ui {
            initialized: false,
            comps,
            shell,
            settings,
            projects,
            plug_manager,
            file_browser,
            open_paths,
        }
    }

    pub fn init(&mut self, app: &gtk::Application, restore_win_state: bool) {
        if self.initialized {
            return;
        }
        self.initialized = true;

        let mut settings = self.settings.borrow_mut();
        settings.init();

        let window = ApplicationWindow::new(app);

        let main = Paned::new(Orientation::Horizontal);

        let comps_ref = &self.comps;
        let shell_ref = &self.shell;
        let file_browser_ref = &self.file_browser;

        {
            // initialize window from comps
            // borrowing of comps must be leaved
            // for event processing
            let mut comps = comps_ref.borrow_mut();

            self.shell.borrow_mut().init();

            comps.window = Some(window.clone());

            let prefer_dark_theme = env::var("NVIM_GTK_PREFER_DARK_THEME")
                .map(|opt| opt.trim() == "1")
                .unwrap_or(false);
            if prefer_dark_theme {
                if let Some(settings) = window.settings() {
                    settings.set_property("gtk-application-prefer-dark-theme", true).unwrap();
                }
            }

            if restore_win_state {
                if comps.window_state.is_maximized {
                    window.maximize();
                }

                window.set_default_size(
                    comps.window_state.current_width,
                    comps.window_state.current_height,
                );

                main.set_position(comps.window_state.sidebar_width);
            } else {
                window.set_default_size(DEFAULT_WIDTH, DEFAULT_HEIGHT);
                main.set_position(DEFAULT_SIDEBAR_WIDTH);
            }
        }

        // Client side decorations including the toolbar are disabled via NVIM_GTK_NO_HEADERBAR=1
        let use_header_bar = env::var("NVIM_GTK_NO_HEADERBAR")
            .map(|opt| opt.trim() != "1")
            .unwrap_or(true);

        let disable_window_decoration = env::var("NVIM_GTK_NO_WINDOW_DECORATION")
            .map(|opt| opt.trim() == "1")
            .unwrap_or(false);

        if disable_window_decoration {
            window.set_decorated(false);
        }

        let (update_subtitle, header_bar) = if use_header_bar {
            let (subscription, header_bar) = self.create_header_bar(app);
            (Some(subscription), Some(header_bar))
        } else {
            (None, None)
        };

        let show_sidebar_action =
            SimpleAction::new_stateful("show-sidebar", None, &false.to_variant());
        show_sidebar_action.connect_change_state(
            clone!(file_browser_ref, comps_ref => move |action, value| {
                if let Some(value) = value {
                    action.set_state(value);
                    let is_active = value.get::<bool>().unwrap();
                    file_browser_ref.borrow().set_visible(is_active);
                    comps_ref.borrow_mut().window_state.show_sidebar = is_active;
                }
            })
        );
        app.add_action(&show_sidebar_action);

        window.connect_size_allocate(clone!(main, comps_ref => move |window, _| {
            gtk_window_size_allocate(
                window,
                &mut *comps_ref.borrow_mut(),
                &main,
            );
        }));

        window.connect_window_state_event(clone!(comps_ref => move |_, event| {
            gtk_window_state_event(event, &mut *comps_ref.borrow_mut());
            Inhibit(false)
        }));

        window.connect_destroy(clone!(comps_ref => move |_| {
            comps_ref.borrow().window_state.save();
        }));

        let shell = self.shell.borrow();
        let file_browser = self.file_browser.borrow();
        main.pack1(&**file_browser, false, false);
        main.pack2(&**shell, true, false);

        window.add(&main);

        window.show_all();

        if restore_win_state {
            // Hide sidebar, if it wasn't shown last time.
            // Has to be done after show_all(), so it won't be shown again.
            let show_sidebar = comps_ref.borrow().window_state.show_sidebar;
            show_sidebar_action.change_state(&show_sidebar.to_variant());
        }

        let update_title = shell.state.borrow().subscribe(
            SubscriptionKey::from("BufEnter,DirChanged"),
            &["expand('%:p')", "getcwd()"],
            clone!(comps_ref => move |args| update_window_title(&comps_ref, args)),
        );

        let update_completeopt = shell.state.borrow().subscribe(
            SubscriptionKey::with_pattern("OptionSet", "completeopt"),
            &["&completeopt"],
            clone!(shell_ref => move |args| set_completeopts(&*shell_ref, args)),
        );

<<<<<<< HEAD
        let update_background = shell.state.borrow().subscribe(
            SubscriptionKey::with_pattern("OptionSet", "background"),
            &["&background"],
            clone!(shell_ref => move |args| set_background(&*shell_ref, args)),
        );
=======
        let comps_ref = self.comps.clone();
        let shell_ref = self.shell.clone();
        let update_size = shell.state.borrow().subscribe(
            SubscriptionKey::from("VimResized"),
            &["&lines", "&columns"],
            move |args| update_window_size(&*comps_ref, &*shell_ref, args),
        );

        let comps_ref = self.comps.clone();
        let shell_ref = self.shell.clone();
        window.connect_delete_event(move |_, _| gtk_delete(&*comps_ref, &*shell_ref));
>>>>>>> 5451b59d

        shell.state.borrow().subscribe(
            SubscriptionKey::from("VimLeave"),
            &["v:exiting"],
            clone!(shell_ref => move |args| set_exit_status(&*shell_ref, args)),
        );

        window.connect_delete_event(clone!(comps_ref, shell_ref => move |_, _| {
            gtk_delete(&*comps_ref, &*shell_ref)
        }));

        shell.grab_focus();

        shell.set_detach_cb(Some(clone!(comps_ref => move |status| {
            glib::idle_add_once(clone!(comps_ref => move || comps_ref.borrow().close_window()));
            std::process::exit(status);
        })));

        let state_ref = self.shell.borrow().state.clone();
        let plug_manager_ref = self.plug_manager.clone();
        let files_list = self.open_paths.clone();

        let (post_config_cmds, mode) = {
            let state_ref = state_ref.borrow();
            let mut options = state_ref.options.borrow_mut();

            (options.post_config_cmds(), options.mode)
        };

        state_ref.borrow().set_action_widgets(header_bar, file_browser_ref.borrow().clone());

        shell.set_nvim_started_cb(Some(clone!(file_browser_ref => move || {
            Ui::nvim_started(
                &state_ref.borrow(),
                &plug_manager_ref,
                &file_browser_ref,
                &files_list,
                &update_title,
                &update_subtitle,
                &update_completeopt,
<<<<<<< HEAD
                &update_background,
                post_config_cmds.as_ref(),
                mode,
=======
                &update_size,
>>>>>>> 5451b59d
            );
        })));

        let sidebar_action = UiMutex::new(show_sidebar_action);
        let comps_ref = comps_ref.clone();
        let projects = self.projects.clone();
        shell.set_nvim_command_cb(Some(
            move |shell: &mut shell::State, command: NvimCommand| {
                Ui::nvim_command(shell, command, &sidebar_action, &projects, &comps_ref);
            },
        ));
    }

    fn nvim_started(
        shell: &shell::State,
        plug_manager: &UiMutex<plug_manager::Manager>,
        file_browser: &UiMutex<FileBrowserWidget>,
        files_list: &Box<[String]>,
        update_title: &SubscriptionHandle,
        update_subtitle: &Option<SubscriptionHandle>,
        update_completeopt: &SubscriptionHandle,
<<<<<<< HEAD
        update_background: &SubscriptionHandle,
        post_config_cmds: &[String],
        mode: StartMode,
=======
        update_size: &SubscriptionHandle,
>>>>>>> 5451b59d
    ) {
        plug_manager
            .borrow_mut()
            .init_nvim_client(shell.nvim_clone());
        file_browser.borrow_mut().init();
        shell.set_autocmds();
        shell.run_now(&update_title);
        shell.run_now(&update_completeopt);
<<<<<<< HEAD
        shell.run_now(&update_background);
=======
        shell.run_now(&update_size);
>>>>>>> 5451b59d
        if let Some(ref update_subtitle) = update_subtitle {
            shell.run_now(&update_subtitle);
        }

        let mut commands = Vec::<String>::new();
        if !files_list.is_empty() {
            if mode == StartMode::Normal {
                commands.reserve(1 + post_config_cmds.len());
                commands.push(format!(
                    r"try|ar {}|cat /^Vim(\a\+):E325:/|endt",
                    files_list
                    .iter()
                    .map(|f| misc::escape_filename(f))
                    .collect::<Box<_>>()
                    .join(" ")
                ));
            } else {
                commands.reserve(files_list.len() + post_config_cmds.len());
                commands.push(format!(
                    r"try|e {}|cat /^Vim(\a\+):E325:/|endt|difft",
                    misc::escape_filename(&files_list[0])
                ));
                for file in &files_list[1..] {
                    commands.push(format!(
                        r"try|vs {}|cat /^Vim(\a\+):E325:/|endt|difft",
                        misc::escape_filename(file)
                    ));
                }
            }
        }

        commands.extend(
            post_config_cmds.iter().map(|cmd| format!(r#"exec "{}""#, misc::viml_escape(cmd)))
        );
        debug!("{:?}", commands);

        // open files as last command
        // because it can generate user query
        let action_widgets = shell.action_widgets();
        if commands.is_empty() {
            action_widgets.borrow().as_ref().unwrap().set_enabled(true);
            return;
        }

        let commands = commands.join("|");
        let nvim = shell.nvim().unwrap();
        nvim.clone().spawn(async move {
            let res = nvim.command(&commands).await;

            glib::idle_add_once(move || {
                action_widgets.borrow().as_ref().unwrap().set_enabled(true)
            });

            if let Err(e) = res {
                if let Ok(e) = NormalError::try_from(&*e) {
                    if e == NormalError::KeyboardInterrupt {
                        nvim.shutdown().await;
                        return;
                    } else if !e.has_code(325) {
                        // Filter out errors we get if the user is presented with a prompt
                        e.print(&nvim).await;
                    }
                } else {
                    e.print();
                }
            }
        });
    }

    fn nvim_command(
        shell: &mut shell::State,
        command: NvimCommand,
        sidebar_action: &UiMutex<SimpleAction>,
        projects: &Arc<UiMutex<Projects>>,
        comps: &UiMutex<Components>,
    ) {
        match command {
            NvimCommand::ShowProjectView => {
                glib::idle_add_once(clone!(projects => move || projects.borrow_mut().show()));
            }
            NvimCommand::ToggleSidebar => {
                let action = sidebar_action.borrow();
                let state = !bool::from_variant(&action.state().unwrap()).unwrap();
                action.change_state(&state.to_variant());
            }
            NvimCommand::Transparency(background_alpha, filled_alpha) => {
                let comps = comps.borrow();
                let window = comps.window.as_ref().unwrap();

                let screen = window.screen().unwrap();
                if screen.is_composited() {
                    let enabled = shell.set_transparency(background_alpha, filled_alpha);
                    window.set_app_paintable(enabled);
                } else {
                    warn!("Screen is not composited");
                }
            }
            NvimCommand::PreferDarkTheme(prefer_dark_theme) => {
                let comps = comps.borrow();
                let window = comps.window.as_ref().unwrap();

                if let Some(settings) = window.settings() {
                    settings
                        .set_property("gtk-application-prefer-dark-theme", prefer_dark_theme)
                        .unwrap();
                }
            }
        }
    }

    fn create_header_bar(
        &self,
        app: &gtk::Application
    ) -> (SubscriptionHandle, Box<HeaderBarButtons>) {
        let header_bar = HeaderBar::new();
        let comps = self.comps.borrow();
        let window = comps.window.as_ref().unwrap();

        let projects = self.projects.clone();
        header_bar.pack_start(&comps.open_btn);
        comps
            .open_btn
            .connect_clicked(move |_| projects.borrow_mut().show());

        let new_tab_btn =
            Button::from_icon_name(Some("tab-new-symbolic"), gtk::IconSize::SmallToolbar);
        let shell_ref = Rc::clone(&self.shell);
        new_tab_btn.connect_clicked(move |_| shell_ref.borrow_mut().new_tab());
        new_tab_btn.set_can_focus(false);
        new_tab_btn.set_tooltip_text(Some("Open a new tab"));
        new_tab_btn.set_sensitive(false);
        header_bar.pack_start(&new_tab_btn);

        let primary_menu_btn = self.create_primary_menu_btn(app, &window);
        primary_menu_btn.set_sensitive(false);
        header_bar.pack_end(&primary_menu_btn);

        let paste_btn =
            Button::from_icon_name(Some("edit-paste-symbolic"), gtk::IconSize::SmallToolbar);
        let shell = self.shell.clone();
        paste_btn.connect_clicked(move |_| shell.borrow_mut().edit_paste());
        paste_btn.set_can_focus(false);
        paste_btn.set_tooltip_text(Some("Paste from clipboard"));
        paste_btn.set_sensitive(false);
        header_bar.pack_end(&paste_btn);

        let save_btn = Button::with_label("Save All");
        let shell = self.shell.clone();
        save_btn.connect_clicked(move |_| shell.borrow_mut().edit_save_all());
        save_btn.set_can_focus(false);
        save_btn.set_sensitive(false);
        header_bar.pack_end(&save_btn);

        header_bar.set_show_close_button(true);

        window.set_titlebar(Some(&header_bar));

        let shell = self.shell.borrow();

        let update_subtitle = shell.state.borrow().subscribe(
            SubscriptionKey::from("DirChanged"),
            &["getcwd()"],
            move |args| {
                header_bar.set_subtitle(Some(&*args[0]));
            },
        );

        (
            update_subtitle,
            Box::new(HeaderBarButtons::new(
                comps.open_btn.clone(),
                new_tab_btn,
                paste_btn,
                save_btn,
                primary_menu_btn,
            )),
        )
    }

    fn create_primary_menu_btn(
        &self,
        app: &gtk::Application,
        window: &gtk::ApplicationWindow,
    ) -> gtk::MenuButton {
        let plug_manager = self.plug_manager.clone();
        let btn = gtk::MenuButton::new();
        btn.set_can_focus(false);
        btn.set_image(Some(&gtk::Image::from_icon_name(
            Some("open-menu-symbolic"),
            gtk::IconSize::SmallToolbar,
        )));

        // note actions created in application menu
        let menu = Menu::new();

        let section = Menu::new();
        section.append_item(&MenuItem::new(Some("New Window"), Some("app.new-window")));
        menu.append_section(None, &section);

        let section = Menu::new();
        section.append_item(&MenuItem::new(Some("Sidebar"), Some("app.show-sidebar")));
        menu.append_section(None, &section);

        let section = Menu::new();
        section.append_item(&MenuItem::new(Some("Plugins"), Some("app.Plugins")));
        section.append_item(&MenuItem::new(Some("About"), Some("app.HelpAbout")));
        menu.append_section(None, &section);

        menu.freeze();

        let plugs_action = SimpleAction::new("Plugins", None);
        plugs_action.connect_activate(
            clone!(window => move |_, _| plug_manager::Ui::new(&plug_manager).show(&window)),
        );

        let about_action = SimpleAction::new("HelpAbout", None);
        about_action.connect_activate(clone!(window => move |_, _| on_help_about(&window)));
        about_action.set_enabled(true);

        app.add_action(&about_action);
        app.add_action(&plugs_action);

        btn.set_menu_model(Some(&menu));
        btn
    }
}

fn on_help_about(window: &gtk::ApplicationWindow) {
    let about = AboutDialog::new();
    about.set_transient_for(Some(window));
    about.set_program_name("NeovimGtk");
    about.set_version(Some(
        crate::GIT_BUILD_VERSION.unwrap_or(env!("CARGO_PKG_VERSION")),
    ));
    about.set_logo_icon_name(Some("org.daa.NeovimGtk"));
    about.set_authors(&[env!("CARGO_PKG_AUTHORS")]);
    about.set_comments(Some(misc::about_comments().as_str()));

    about.connect_response(|about, _| about.close());
    about.show();
}

fn gtk_delete(comps: &UiMutex<Components>, shell: &RefCell<Shell>) -> Inhibit {
    if !shell.borrow().is_nvim_initialized() {
        return Inhibit(false);
    }

    let nvim = shell.borrow().state.borrow().nvim_clone();
    Inhibit(if shell_dlg::can_close_window(comps, shell, &nvim) {
        let comps = comps.borrow();
        comps.close_window();
        shell.borrow_mut().detach_ui();
        false
    } else {
        true
    })
}

fn gtk_window_size_allocate(
    app_window: &gtk::ApplicationWindow,
    comps: &mut Components,
    main: &Paned,
) {
    if !app_window.is_maximized() {
        let (current_width, current_height) = app_window.size();
        comps.window_state.current_width = current_width;
        comps.window_state.current_height = current_height;
    }
    if comps.window_state.show_sidebar {
        comps.window_state.sidebar_width = main.position();
    }
}

fn gtk_window_state_event(event: &gdk::EventWindowState, comps: &mut Components) {
    comps.window_state.is_maximized = event
        .new_window_state()
        .contains(gdk::WindowState::MAXIMIZED);
}

fn set_completeopts(shell: &RefCell<Shell>, args: Vec<String>) {
    let options = &args[0];

    shell.borrow().set_completeopts(options);
}

fn set_background(shell: &RefCell<Shell>, args: Vec<String>) {
    let background = match args[0].as_str() {
        "light" => BackgroundState::Light,
        "dark" => BackgroundState::Dark,
        val => panic!("Unexpected 'background' value received: {}", val),
    };

    let state = &shell.borrow().state;
    state.borrow().set_background(background);

    // Neovim won't send us a redraw to update the default colors on the screen, so do it ourselves
    glib::idle_add_once(clone!(state => move || state.borrow_mut().on_redraw(&RepaintMode::All)));
}

fn update_window_title(comps: &Arc<UiMutex<Components>>, args: Vec<String>) {
    let comps_ref = comps.clone();
    let comps = comps_ref.borrow();
    let window = comps.window.as_ref().unwrap();

    let file_path = &args[0];
    let dir = Path::new(&args[1]);
    let filename = if file_path.is_empty() {
        "[No Name]"
    } else if let Some(rel_path) = Path::new(&file_path)
        .strip_prefix(&dir)
        .ok()
        .and_then(|p| p.to_str())
    {
        rel_path
    } else {
        &file_path
    };

    window.set_title(filename);
}

<<<<<<< HEAD
fn set_exit_status(shell: &RefCell<Shell>, args: Vec<String>) {
    let status = args[0].parse().unwrap();
    shell.borrow().set_exit_status(status);
=======
fn update_window_size(comps: &UiMutex<Components>, shell: &RefCell<Shell>, args: Vec<String>) {
    let lines = &args[0];
    let cols = &args[1];

    if let (Ok(lines), Ok(cols)) = (lines.parse::<usize>(), cols.parse::<usize>()) {
        let state_ref = shell.borrow().state.clone();
        let state = state_ref.borrow();

        if state.should_resize(cols, lines) {
            let (width, height) = state.calc_window_size(cols, lines);

            let comps_ref = comps.clone();
            let comps = comps_ref.borrow();
            let window = comps.window.as_ref().unwrap();

            window.resize(width as i32, height as i32);
        }
    }
>>>>>>> 5451b59d
}

#[derive(Serialize, Deserialize)]
struct WindowState {
    current_width: i32,
    current_height: i32,
    is_maximized: bool,
    show_sidebar: bool,
    sidebar_width: i32,
}

impl Default for WindowState {
    fn default() -> Self {
        WindowState {
            current_width: DEFAULT_WIDTH,
            current_height: DEFAULT_HEIGHT,
            is_maximized: false,
            show_sidebar: false,
            sidebar_width: DEFAULT_SIDEBAR_WIDTH,
        }
    }
}

impl SettingsLoader for WindowState {
    const SETTINGS_FILE: &'static str = "window.toml";

    fn from_str(s: &str) -> Result<Self, String> {
        toml::from_str(&s).map_err(|e| format!("{}", e))
    }
}

pub struct UiMutex<T: ?Sized> {
    thread: thread::ThreadId,
    data: RefCell<T>,
}

unsafe impl<T: ?Sized> Send for UiMutex<T> {}
unsafe impl<T: ?Sized> Sync for UiMutex<T> {}

impl<T> UiMutex<T> {
    pub fn new(t: T) -> UiMutex<T> {
        UiMutex {
            thread: thread::current().id(),
            data: RefCell::new(t),
        }
    }
}

impl<T> UiMutex<T> {
    pub fn replace(&self, t: T) -> T {
        self.assert_ui_thread();
        self.data.replace(t)
    }
}

impl<T: ?Sized> UiMutex<T> {
    pub fn borrow(&self) -> Ref<T> {
        self.assert_ui_thread();
        self.data.borrow()
    }

    pub fn borrow_mut(&self) -> RefMut<T> {
        self.assert_ui_thread();
        self.data.borrow_mut()
    }

    #[inline]
    fn assert_ui_thread(&self) {
        if thread::current().id() != self.thread {
            panic!("Can access to UI only from main thread");
        }
    }
}<|MERGE_RESOLUTION|>--- conflicted
+++ resolved
@@ -253,25 +253,17 @@
             clone!(shell_ref => move |args| set_completeopts(&*shell_ref, args)),
         );
 
-<<<<<<< HEAD
         let update_background = shell.state.borrow().subscribe(
             SubscriptionKey::with_pattern("OptionSet", "background"),
             &["&background"],
             clone!(shell_ref => move |args| set_background(&*shell_ref, args)),
         );
-=======
-        let comps_ref = self.comps.clone();
-        let shell_ref = self.shell.clone();
+
         let update_size = shell.state.borrow().subscribe(
             SubscriptionKey::from("VimResized"),
             &["&lines", "&columns"],
-            move |args| update_window_size(&*comps_ref, &*shell_ref, args),
-        );
-
-        let comps_ref = self.comps.clone();
-        let shell_ref = self.shell.clone();
-        window.connect_delete_event(move |_, _| gtk_delete(&*comps_ref, &*shell_ref));
->>>>>>> 5451b59d
+            clone!(comps_ref, shell_ref => move |args| update_window_size(&*comps_ref, &*shell_ref, args)),
+        );
 
         shell.state.borrow().subscribe(
             SubscriptionKey::from("VimLeave"),
@@ -312,13 +304,10 @@
                 &update_title,
                 &update_subtitle,
                 &update_completeopt,
-<<<<<<< HEAD
                 &update_background,
+                &update_size,
                 post_config_cmds.as_ref(),
                 mode,
-=======
-                &update_size,
->>>>>>> 5451b59d
             );
         })));
 
@@ -340,13 +329,10 @@
         update_title: &SubscriptionHandle,
         update_subtitle: &Option<SubscriptionHandle>,
         update_completeopt: &SubscriptionHandle,
-<<<<<<< HEAD
         update_background: &SubscriptionHandle,
+        update_size: &SubscriptionHandle,
         post_config_cmds: &[String],
         mode: StartMode,
-=======
-        update_size: &SubscriptionHandle,
->>>>>>> 5451b59d
     ) {
         plug_manager
             .borrow_mut()
@@ -355,11 +341,8 @@
         shell.set_autocmds();
         shell.run_now(&update_title);
         shell.run_now(&update_completeopt);
-<<<<<<< HEAD
         shell.run_now(&update_background);
-=======
         shell.run_now(&update_size);
->>>>>>> 5451b59d
         if let Some(ref update_subtitle) = update_subtitle {
             shell.run_now(&update_subtitle);
         }
@@ -681,11 +664,11 @@
     window.set_title(filename);
 }
 
-<<<<<<< HEAD
 fn set_exit_status(shell: &RefCell<Shell>, args: Vec<String>) {
     let status = args[0].parse().unwrap();
     shell.borrow().set_exit_status(status);
-=======
+}
+
 fn update_window_size(comps: &UiMutex<Components>, shell: &RefCell<Shell>, args: Vec<String>) {
     let lines = &args[0];
     let cols = &args[1];
@@ -704,7 +687,6 @@
             window.resize(width as i32, height as i32);
         }
     }
->>>>>>> 5451b59d
 }
 
 #[derive(Serialize, Deserialize)]
