use std::cell::{Ref, RefCell, RefMut};
use std::path::Path;
use std::rc::Rc;
use std::sync::Arc;
use std::{env, thread};

use gdk::{self, ScreenExt};
use gio::prelude::*;
use gio::{Menu, MenuExt, MenuItem, SimpleAction};
use glib::variant::FromVariant;
use gtk;
use gtk::prelude::*;
use gtk::{AboutDialog, ApplicationWindow, Button, HeaderBar, Orientation, Paned, SettingsExt};

use toml;

use misc;
use file_browser::FileBrowserWidget;
use nvim::NvimCommand;
use plug_manager;
use project::Projects;
use settings::{Settings, SettingsLoader};
use shell::{self, Shell, ShellOptions};
use shell_dlg;
use subscriptions::{SubscriptionHandle, SubscriptionKey};

macro_rules! clone {
    (@param _) => ( _ );
    (@param $x:ident) => ( $x );
    ($($n:ident),+ => move || $body:expr) => (
        {
            $( let $n = $n.clone(); )+
                move || $body
        }
    );
    ($($n:ident),+ => move |$($p:tt),+| $body:expr) => (
        {
            $( let $n = $n.clone(); )+
                move |$(clone!(@param $p),)+| $body
        }
    );
}

const DEFAULT_WIDTH: i32 = 800;
const DEFAULT_HEIGHT: i32 = 600;
const DEFAULT_SIDEBAR_WIDTH: i32 = 200;

pub struct Ui {
    initialized: bool,
    comps: Arc<UiMutex<Components>>,
    settings: Rc<RefCell<Settings>>,
    shell: Rc<RefCell<Shell>>,
    projects: Rc<RefCell<Projects>>,
    plug_manager: Arc<UiMutex<plug_manager::Manager>>,
    file_browser: Arc<UiMutex<FileBrowserWidget>>,
}

pub struct Components {
    window: Option<ApplicationWindow>,
    window_state: WindowState,
    open_btn: Button,
}

impl Components {
    fn new() -> Components {
        let open_btn = Button::new();
        let open_btn_box = gtk::Box::new(gtk::Orientation::Horizontal, 3);
        open_btn_box.pack_start(&gtk::Label::new("Open"), false, false, 3);
        open_btn_box.pack_start(
            &gtk::Image::new_from_icon_name("pan-down-symbolic", gtk::IconSize::Menu.into()),
            false,
            false,
            3,
        );
        open_btn.add(&open_btn_box);
        open_btn.set_can_focus(false);
        Components {
            open_btn,
            window: None,
            window_state: WindowState::load(),
        }
    }

    pub fn close_window(&self) {
        self.window.as_ref().unwrap().destroy();
    }

    pub fn window(&self) -> &ApplicationWindow {
        self.window.as_ref().unwrap()
    }
}

impl Ui {
    pub fn new(options: ShellOptions) -> Ui {
        let plug_manager = plug_manager::Manager::new();

        let plug_manager = Arc::new(UiMutex::new(plug_manager));
        let file_browser = Arc::new(UiMutex::new(FileBrowserWidget::new()));
        let comps = Arc::new(UiMutex::new(Components::new()));
        let settings = Rc::new(RefCell::new(Settings::new()));
        let shell = Rc::new(RefCell::new(Shell::new(settings.clone(), options)));
        settings.borrow_mut().set_shell(Rc::downgrade(&shell));

        let projects = Projects::new(&comps.borrow().open_btn, shell.clone());

        Ui {
            initialized: false,
            comps,
            shell,
            settings,
            projects,
            plug_manager,
            file_browser,
        }
    }

    pub fn init(&mut self, app: &gtk::Application, restore_win_state: bool) {
        if self.initialized {
            return;
        }
        self.initialized = true;

        let mut settings = self.settings.borrow_mut();
        settings.init();

        let window = ApplicationWindow::new(app);

        let main = Paned::new(Orientation::Horizontal);

        {
            // initialize window from comps
            // borrowing of comps must be leaved
            // for event processing
            let mut comps = self.comps.borrow_mut();

            self.shell.borrow_mut().init();

            comps.window = Some(window.clone());

            let prefer_dark_theme = env::var("NVIM_GTK_PREFER_DARK_THEME")
                .map(|opt| opt.trim() == "1")
                .unwrap_or(false);
            if prefer_dark_theme {
                if let Some(settings) = window.get_settings() {
                    settings.set_property_gtk_application_prefer_dark_theme(true);
                }
            }

            if restore_win_state {
                if comps.window_state.is_maximized {
                    window.maximize();
                }

                window.set_default_size(
                    comps.window_state.current_width,
                    comps.window_state.current_height,
                );

                main.set_position(comps.window_state.sidebar_width);
            } else {
                window.set_default_size(DEFAULT_WIDTH, DEFAULT_HEIGHT);
                main.set_position(DEFAULT_SIDEBAR_WIDTH);
            }
        }

        // Client side decorations including the toolbar are disabled via NVIM_GTK_NO_HEADERBAR=1
        let use_header_bar = env::var("NVIM_GTK_NO_HEADERBAR")
            .map(|opt| opt.trim() != "1")
            .unwrap_or(true);

        let disable_window_decoration = env::var("NVIM_GTK_NO_WINDOW_DECORATION")
            .map(|opt| opt.trim() == "1")
            .unwrap_or(false);

        if disable_window_decoration {
            window.set_decorated(false);
        }

        let update_subtitle = if use_header_bar {
            Some(self.create_header_bar(app))
        } else {
            None
        };

        let show_sidebar_action =
            SimpleAction::new_stateful("show-sidebar", None, &false.to_variant());
        let file_browser_ref = self.file_browser.clone();
        let comps_ref = self.comps.clone();
        show_sidebar_action.connect_change_state(move |action, value| {
            if let Some(ref value) = *value {
                action.set_state(value);
                let is_active = value.get::<bool>().unwrap();
                file_browser_ref.borrow().set_visible(is_active);
                comps_ref.borrow_mut().window_state.show_sidebar = is_active;
            }
        });
        app.add_action(&show_sidebar_action);

        let comps_ref = self.comps.clone();
        window.connect_size_allocate(clone!(main => move |window, _| {
            gtk_window_size_allocate(
                window,
                &mut *comps_ref.borrow_mut(),
                &main,
            );
        }));

        let comps_ref = self.comps.clone();
        window.connect_window_state_event(move |_, event| {
            gtk_window_state_event(event, &mut *comps_ref.borrow_mut());
            Inhibit(false)
        });

        let comps_ref = self.comps.clone();
        window.connect_destroy(move |_| {
            comps_ref.borrow().window_state.save();
        });

        let shell = self.shell.borrow();
        let file_browser = self.file_browser.borrow();
        main.pack1(&**file_browser, false, false);
        main.pack2(&**shell, true, false);

        window.add(&main);

        window.show_all();

        if restore_win_state {
            // Hide sidebar, if it wasn't shown last time.
            // Has to be done after show_all(), so it won't be shown again.
            let show_sidebar = self.comps.borrow().window_state.show_sidebar;
            show_sidebar_action.change_state(&show_sidebar.to_variant());
        }

        let comps_ref = self.comps.clone();
        let update_title = shell.state.borrow().subscribe(
            SubscriptionKey::from("BufEnter,DirChanged"),
            &["&title", "&titlestring", "expand('%:p')", "getcwd()"],
            move |args| update_window_title(&comps_ref, args),
        );

        let comps_ref = self.comps.clone();
        shell.state.borrow().subscribe(
            SubscriptionKey::with_pattern("OptionSet", "titlestring"),
            &["&title", "&titlestring", "expand('%:p')", "getcwd()"],
            move |args| update_window_title(&comps_ref, args),
        );

        let comps_ref = self.comps.clone();
        shell.state.borrow().subscribe(
            SubscriptionKey::with_pattern("OptionSet", "title"),
            &["&title", "&titlestring", "expand('%:p')", "getcwd()"],
            move |args| update_window_title(&comps_ref, args),
        );

        let comps_ref = self.comps.clone();
        let shell_ref = self.shell.clone();
        window.connect_delete_event(move |_, _| gtk_delete(&*comps_ref, &*shell_ref));

        shell.grab_focus();

        let comps_ref = self.comps.clone();
        shell.set_detach_cb(Some(move || {
            let comps_ref = comps_ref.clone();
            gtk::idle_add(move || {
                comps_ref.borrow().close_window();
                Continue(false)
            });
        }));

        let state_ref = self.shell.borrow().state.clone();
        let file_browser_ref = self.file_browser.clone();
        let plug_manager_ref = self.plug_manager.clone();
        shell.set_nvim_started_cb(Some(move || {
            let state = state_ref.borrow();
            plug_manager_ref
                .borrow_mut()
                .init_nvim_client(state_ref.borrow().nvim_clone());
            file_browser_ref.borrow_mut().init(&state);
            state.set_autocmds();
            state.run_now(&update_title);
            if let Some(ref update_subtitle) = update_subtitle {
                state.run_now(&update_subtitle);
            }
        }));

        let sidebar_action = UiMutex::new(show_sidebar_action);
        let comps_ref = self.comps.clone();
        shell.set_nvim_command_cb(Some(
            move |shell: &mut shell::State, command: NvimCommand| {
                Ui::nvim_command(shell, command, &sidebar_action, &comps_ref);
            },
        ));
    }

    fn nvim_command(
        shell: &mut shell::State,
        command: NvimCommand,
        sidebar_action: &UiMutex<SimpleAction>,
        comps: &UiMutex<Components>,
    ) {
        match command {
            NvimCommand::ToggleSidebar => {
                let action = sidebar_action.borrow();
                let state = !bool::from_variant(&action.get_state().unwrap()).unwrap();
                action.change_state(&state.to_variant());
            }
            NvimCommand::Transparency(background_alpha, filled_alpha) => {
                let comps = comps.borrow();
                let window = comps.window.as_ref().unwrap();

                let screen = window.get_screen().unwrap();
                if screen.is_composited() {
                    let enabled = shell.set_transparency(background_alpha, filled_alpha);
                    window.set_app_paintable(enabled);
                } else {
                    warn!("Screen is not composited");
                }
            }
            NvimCommand::PreferDarkTheme(prefer_dark_theme) => {
                let comps = comps.borrow();
                let window = comps.window.as_ref().unwrap();

                if let Some(settings) = window.get_settings() {
                    settings.set_property_gtk_application_prefer_dark_theme(prefer_dark_theme);
                }
            }
        }
    }

    fn create_header_bar(&self, app: &gtk::Application) -> SubscriptionHandle {
        let header_bar = HeaderBar::new();
        let comps = self.comps.borrow();
        let window = comps.window.as_ref().unwrap();

        let projects = self.projects.clone();
        header_bar.pack_start(&comps.open_btn);
        comps
            .open_btn
            .connect_clicked(move |_| projects.borrow_mut().show());

        let new_tab_btn =
            Button::new_from_icon_name("tab-new-symbolic", gtk::IconSize::SmallToolbar.into());
        let shell_ref = Rc::clone(&self.shell);
        new_tab_btn.connect_clicked(move |_| shell_ref.borrow_mut().new_tab());
        new_tab_btn.set_can_focus(false);
        new_tab_btn.set_tooltip_text("Open a new tab");
        header_bar.pack_start(&new_tab_btn);

        header_bar.pack_end(&self.create_primary_menu_btn(app, &window));

        let paste_btn =
            Button::new_from_icon_name("edit-paste-symbolic", gtk::IconSize::SmallToolbar.into());
        let shell = self.shell.clone();
        paste_btn.connect_clicked(move |_| shell.borrow_mut().edit_paste());
        paste_btn.set_can_focus(false);
        paste_btn.set_tooltip_text("Paste from clipboard");
        header_bar.pack_end(&paste_btn);

        let save_btn = Button::new_with_label("Save All");
        let shell = self.shell.clone();
        save_btn.connect_clicked(move |_| shell.borrow_mut().edit_save_all());
        save_btn.set_can_focus(false);
        header_bar.pack_end(&save_btn);

        header_bar.set_show_close_button(true);

        window.set_titlebar(Some(&header_bar));

        let shell = self.shell.borrow();
<<<<<<< HEAD
        let update_subtitle = shell.state.borrow().subscribe(
            SubscriptionKey::from("DirChanged"),
            &["getcwd()"],
            move |args| {
                header_bar.set_subtitle(&*args[0]);
            },
        );
=======
        let update_subtitle =
            shell
                .state
                .borrow()
                .subscribe("DirChanged", &["getcwd()"], move |args| {
                    header_bar.set_subtitle(&*args[0]);
                });
>>>>>>> 828a78b6

        update_subtitle
    }

    fn create_primary_menu_btn(&self, app: &gtk::Application, window: &gtk::ApplicationWindow) -> gtk::MenuButton {
        let plug_manager = self.plug_manager.clone(); 
        let btn = gtk::MenuButton::new();
        btn.set_can_focus(false);
        btn.set_image(&gtk::Image::new_from_icon_name(
            "open-menu-symbolic",
            gtk::IconSize::SmallToolbar.into(),
        ));

        // note actions created in application menu
        let menu = Menu::new();

        let section = Menu::new();
        section.append_item(&MenuItem::new("New Window", "app.new-window"));
        menu.append_section(None, &section);

        let section = Menu::new();
        section.append_item(&MenuItem::new("Sidebar", "app.show-sidebar"));
        menu.append_section(None, &section);

        let section = Menu::new();
        section.append_item(&MenuItem::new("Plugins", "app.Plugins"));
        section.append_item(&MenuItem::new("About", "app.HelpAbout"));
        menu.append_section(None, &section);

        menu.freeze();
        
        let plugs_action = SimpleAction::new("Plugins", None);
        plugs_action.connect_activate(
            clone!(window => move |_, _| plug_manager::Ui::new(&plug_manager).show(&window)),
        );

        let about_action = SimpleAction::new("HelpAbout", None);
        about_action.connect_activate(clone!(window => move |_, _| on_help_about(&window)));
        about_action.set_enabled(true);

        app.add_action(&about_action);
        app.add_action(&plugs_action);

        btn.set_menu_model(&menu);
        btn
    }
}

fn on_help_about(window: &gtk::ApplicationWindow) {
    let about = AboutDialog::new();
    about.set_transient_for(window);
    about.set_program_name("NeovimGtk");
    about.set_version(env!("CARGO_PKG_VERSION"));
    about.set_logo_icon_name("org.daa.NeovimGtk");
    about.set_authors(&[env!("CARGO_PKG_AUTHORS")]);
    about.set_comments(misc::about_comments().as_str());

    about.connect_response(|about, _| about.destroy());
    about.show();
}

fn gtk_delete(comps: &UiMutex<Components>, shell: &RefCell<Shell>) -> Inhibit {
    if !shell.borrow().is_nvim_initialized() {
        return Inhibit(false);
    }

    Inhibit(if shell_dlg::can_close_window(comps, shell) {
        let comps = comps.borrow();
        comps.close_window();
        shell.borrow_mut().detach_ui();
        false
    } else {
        true
    })
}

fn gtk_window_size_allocate(
    app_window: &gtk::ApplicationWindow,
    comps: &mut Components,
    main: &Paned,
) {
    if !app_window.is_maximized() {
        let (current_width, current_height) = app_window.get_size();
        comps.window_state.current_width = current_width;
        comps.window_state.current_height = current_height;
    }
    if comps.window_state.show_sidebar {
        comps.window_state.sidebar_width = main.get_position();
    }
}

fn gtk_window_state_event(event: &gdk::EventWindowState, comps: &mut Components) {
    comps.window_state.is_maximized = event
        .get_new_window_state()
        .contains(gdk::WindowState::MAXIMIZED);
}

fn update_window_title(comps: &Arc<UiMutex<Components>>, args: Vec<String>) {
    let titles_enabled = &args[0];
    let new_title_prefix = &args[1];
    let comps_ref = comps.clone();
    let comps = comps_ref.borrow();
    let window = comps.window.as_ref().unwrap();

    let file_path = &args[2];
    let dir = Path::new(&args[3]);
    let filename = if file_path.is_empty() {
        "[No Name]"
    } else if let Some(rel_path) = Path::new(&file_path)
        .strip_prefix(&dir)
        .ok()
        .and_then(|p| p.to_str())
    {
        rel_path
    } else {
        &file_path
    };

    if (titles_enabled == "0") || new_title_prefix.is_empty() {
        window.set_title(filename);
    } else {
        let title = format!("{} - {}", new_title_prefix, filename);
        window.set_title(&title);
    }
}

#[derive(Serialize, Deserialize)]
struct WindowState {
    current_width: i32,
    current_height: i32,
    is_maximized: bool,
    show_sidebar: bool,
    sidebar_width: i32,
}

impl Default for WindowState {
    fn default() -> Self {
        WindowState {
            current_width: DEFAULT_WIDTH,
            current_height: DEFAULT_HEIGHT,
            is_maximized: false,
            show_sidebar: false,
            sidebar_width: DEFAULT_SIDEBAR_WIDTH,
        }
    }
}

impl SettingsLoader for WindowState {
    const SETTINGS_FILE: &'static str = "window.toml";

    fn from_str(s: &str) -> Result<Self, String> {
        toml::from_str(&s).map_err(|e| format!("{}", e))
    }
}

pub struct UiMutex<T: ?Sized> {
    thread: thread::ThreadId,
    data: RefCell<T>,
}

unsafe impl<T: ?Sized> Send for UiMutex<T> {}
unsafe impl<T: ?Sized> Sync for UiMutex<T> {}

impl<T> UiMutex<T> {
    pub fn new(t: T) -> UiMutex<T> {
        UiMutex {
            thread: thread::current().id(),
            data: RefCell::new(t),
        }
    }
}

impl<T> UiMutex<T> {
    pub fn replace(&self, t: T) -> T {
        self.assert_ui_thread();
        self.data.replace(t)
    }
}

impl<T: ?Sized> UiMutex<T> {
    pub fn borrow(&self) -> Ref<T> {
        self.assert_ui_thread();
        self.data.borrow()
    }

    pub fn borrow_mut(&self) -> RefMut<T> {
        self.assert_ui_thread();
        self.data.borrow_mut()
    }

    #[inline]
    fn assert_ui_thread(&self) {
        if thread::current().id() != self.thread {
            panic!("Can access to UI only from main thread");
        }
    }
}<|MERGE_RESOLUTION|>--- conflicted
+++ resolved
@@ -14,8 +14,8 @@
 
 use toml;
 
+use file_browser::FileBrowserWidget;
 use misc;
-use file_browser::FileBrowserWidget;
 use nvim::NvimCommand;
 use plug_manager;
 use project::Projects;
@@ -235,22 +235,15 @@
         let comps_ref = self.comps.clone();
         let update_title = shell.state.borrow().subscribe(
             SubscriptionKey::from("BufEnter,DirChanged"),
-            &["&title", "&titlestring", "expand('%:p')", "getcwd()"],
+            &["expand('%:p')", "getcwd()"],
             move |args| update_window_title(&comps_ref, args),
         );
 
-        let comps_ref = self.comps.clone();
-        shell.state.borrow().subscribe(
-            SubscriptionKey::with_pattern("OptionSet", "titlestring"),
-            &["&title", "&titlestring", "expand('%:p')", "getcwd()"],
-            move |args| update_window_title(&comps_ref, args),
-        );
-
-        let comps_ref = self.comps.clone();
-        shell.state.borrow().subscribe(
-            SubscriptionKey::with_pattern("OptionSet", "title"),
-            &["&title", "&titlestring", "expand('%:p')", "getcwd()"],
-            move |args| update_window_title(&comps_ref, args),
+        let shell_ref = self.shell.clone();
+        let update_completeopt = shell.state.borrow().subscribe(
+            SubscriptionKey::with_pattern("OptionSet", "completeopt"),
+            &["&completeopt"],
+            move |args| set_completeopts(&*shell_ref, args),
         );
 
         let comps_ref = self.comps.clone();
@@ -279,6 +272,7 @@
             file_browser_ref.borrow_mut().init(&state);
             state.set_autocmds();
             state.run_now(&update_title);
+            state.run_now(&update_completeopt);
             if let Some(ref update_subtitle) = update_subtitle {
                 state.run_now(&update_subtitle);
             }
@@ -368,7 +362,7 @@
         window.set_titlebar(Some(&header_bar));
 
         let shell = self.shell.borrow();
-<<<<<<< HEAD
+
         let update_subtitle = shell.state.borrow().subscribe(
             SubscriptionKey::from("DirChanged"),
             &["getcwd()"],
@@ -376,21 +370,16 @@
                 header_bar.set_subtitle(&*args[0]);
             },
         );
-=======
-        let update_subtitle =
-            shell
-                .state
-                .borrow()
-                .subscribe("DirChanged", &["getcwd()"], move |args| {
-                    header_bar.set_subtitle(&*args[0]);
-                });
->>>>>>> 828a78b6
 
         update_subtitle
     }
 
-    fn create_primary_menu_btn(&self, app: &gtk::Application, window: &gtk::ApplicationWindow) -> gtk::MenuButton {
-        let plug_manager = self.plug_manager.clone(); 
+    fn create_primary_menu_btn(
+        &self,
+        app: &gtk::Application,
+        window: &gtk::ApplicationWindow,
+    ) -> gtk::MenuButton {
+        let plug_manager = self.plug_manager.clone();
         let btn = gtk::MenuButton::new();
         btn.set_can_focus(false);
         btn.set_image(&gtk::Image::new_from_icon_name(
@@ -415,7 +404,7 @@
         menu.append_section(None, &section);
 
         menu.freeze();
-        
+
         let plugs_action = SimpleAction::new("Plugins", None);
         plugs_action.connect_activate(
             clone!(window => move |_, _| plug_manager::Ui::new(&plug_manager).show(&window)),
@@ -482,15 +471,19 @@
         .contains(gdk::WindowState::MAXIMIZED);
 }
 
+fn set_completeopts(shell: &RefCell<Shell>, args: Vec<String>) {
+    let options = &args[0];
+
+    shell.borrow().set_completeopts(options);
+}
+
 fn update_window_title(comps: &Arc<UiMutex<Components>>, args: Vec<String>) {
-    let titles_enabled = &args[0];
-    let new_title_prefix = &args[1];
     let comps_ref = comps.clone();
     let comps = comps_ref.borrow();
     let window = comps.window.as_ref().unwrap();
 
-    let file_path = &args[2];
-    let dir = Path::new(&args[3]);
+    let file_path = &args[0];
+    let dir = Path::new(&args[1]);
     let filename = if file_path.is_empty() {
         "[No Name]"
     } else if let Some(rel_path) = Path::new(&file_path)
@@ -503,12 +496,7 @@
         &file_path
     };
 
-    if (titles_enabled == "0") || new_title_prefix.is_empty() {
-        window.set_title(filename);
-    } else {
-        let title = format!("{} - {}", new_title_prefix, filename);
-        window.set_title(&title);
-    }
+    window.set_title(filename);
 }
 
 #[derive(Serialize, Deserialize)]
