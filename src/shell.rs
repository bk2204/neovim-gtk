--- conflicted
+++ resolved
@@ -1097,7 +1097,7 @@
     let render_state = state.render_state.borrow();
     render::fill_background(
         ctx,
-        &render_state.color_model,
+        &render_state.hl,
         state.transparency_settings.background_alpha(),
     );
     render::render(
@@ -1108,14 +1108,6 @@
         &render_state.hl,
         state.transparency_settings.filled_alpha(),
     );
-<<<<<<< HEAD
-    render::fill_background(
-        ctx,
-        &render_state.hl,
-        state.transparency_settings.background_alpha(),
-    );
-=======
->>>>>>> 6c3af02a
 
     ctx.pop_group_to_source();
     ctx.paint();
